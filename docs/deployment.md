--- conflicted
+++ resolved
@@ -68,11 +68,7 @@
 | routing_strategy | Optionnel | Stratégie de routage du modèle (défaut : `suffle`). | str | (3) |
 | clients | Requis | Définit les clients tiers nécessaires pour le modèle. | list[dict] | |
 | clients.model | Requis | ID du modèle tiers. | str | (4) |
-<<<<<<< HEAD
-| clients.type | Requis | Type du client tiers. | str | `openai`,`vllm`,`tei` (5) |
-=======
 | clients.type | Requis | Type du client tiers. | str | `openai`,`vllm`,`tei`,`albert` (5) |
->>>>>>> 99ef8f9a
 | clients.owned_by | Optionnel | Propriétaire du modèle (défaut : "Albert API"). | str | |
 | clients.args | Requis | Arguments du client tiers. | dict | |
 | clients.args.api_url | Requis | URL de l'API du client tiers. | str | (6) |
@@ -155,17 +151,7 @@
 
 **(6) Format de `api_url` par type de client**
 
-<<<<<<< HEAD
-| Client | Format |
-| --- | --- |
-| OpenAI | `https://api.openai.com` |
-| vLLM | `http://host:port` |
-| TEI | `http://host:port` |
-
-> ❗️ Uniquement la racine de l'URL doit être renseignée, ne pas inclure `/v1` dans l'URL.
-=======
 Uniquement la racine de l'URL doit être renseignée, ne pas inclure `/v1` dans l'URL.
->>>>>>> 99ef8f9a
 
 #### databases
 
