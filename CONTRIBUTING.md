# Contributions

Pour contribuer au projet, merci de suivre les instructions suivantes.

# Développement en environnement Docker

> ⚠️ **Attention : Vous devez disposer d'une API de modèle de language.**

1. Créez un fichier *config.yml* à partir du fichier d'exemple de configuration *[config.example.yml](./config.example.yml)* avec vos modèles.

    Pour plus d'information sur le déploiement des services, veuillez consulter la [documentation dédiée](./docs/deployment.md).

2. Lancer le docker compose de développement avec le mode watch :

    ```bash
    docker compose --file compose.yml up --watch
    ```

L'API et l'UI seront disponibles respectivement sur les ports 8000 et 8501.

# Développement hors environnement Docker

> ⚠️ **Attention : Vous devez disposer d'une API de modèle de language et d'une base de données SQL.**

## API (FastAPI)

1. Dans un environnement virtuel Python, installez les packages Python présents dans le fichier *[pyproject.toml](./pyproject.toml)*

     ```bash 
     pip install ".[app,dev,test]"
     pre-commit install
     ```

2. Créez un fichier *config.yml* à partir du fichier d'exemple de configuration *[config.example.yml](./config.example.yml)* en configurant votre base de données SQL et vos modèles.

    Pour plus d'information sur la configuration, veuillez consulter la [documentation dédiée](./docs/deployment.md).

3. Créez les tables de la base de données avec Alembic

    ```bash
    alembic -c app/alembic.ini upgrade head
    ```

4. Lancez l'API en local

    ```bash
    uvicorn app.main:app --port 8080 --log-level debug --reload
    ```

## UI (Streamlit)

<<<<<<< HEAD
1. Exportez les variables d'environnement nécessaires

    ```bash
    export BASE_URL=http://localhost:8080/v1
    export DOCUMENTS_EMBEDDINGS_MODEL=
    export SUMMARIZE_TOC_MODEL=
    export SUMMARIZE_SUMMARY_MODEL=

2. Lancez l'API en local

    ```bash
    uvicorn app.main:app --port 8080 --log-level debug --reload
    ``` 

3. Lancez l'UI en local
=======
1. Dans un environnement virtuel Python, installez les packages Python présents dans le fichier *[pyproject.toml](./pyproject.toml)*

     ```bash
     pip install ".[ui,dev,test]"
     pre-commit install
     ```
>>>>>>> efa2c040

2. Créez un fichier *config.yml* à partir du fichier d'exemple de configuration *[config.example.yml](./config.example.yml)* en configurant votre base de données SQL.

    Pour plus d'information sur la configuration, veuillez consulter la [documentation dédiée](./docs/deployment.md).

3. Créez les tables de la base de données avec Alembic

    ```bash
    alembic -c ui/alembic.ini upgrade head
    ```

4. Lancez l'UI en local

    ```bash
    streamlit run ui/chat.py --server.port 8501 --browser.gatherUsageStats false --theme.base light
    ```

Pour vous connecter à l'UI la première fois utilisez le login *master* et le mot de passe *changeme* (correspondant à la clé master dans le fichier de configuration).

# Migration de la base de données SQL

## Modifications du fichier [`app/sql/models.py`](./app/sql/models.py)

Si vous avez modifié les tables de la base de données de l'API dans le fichier [models.py](./app/sql/models.py), vous devez créer une migration Alembic avec la commande suivante :

```bash
alembic -c app/alembic.ini revision --autogenerate -m "message"
```

Puis appliquez la migration avec la commande suivante :

```bash
alembic -c app/alembic.ini upgrade head
```

## Modifications du fichier [`ui/sql/models.py`](./ui/sql/models.py)

Si vous avez modifié les tables de la base de données de l'UI dans le fichier [models.py](./ui/sql/models.py), vous devez créer une migration Alembic avec la commande suivante :

```bash
alembic -c ui/alembic.ini revision --autogenerate -m "message"
```

Puis appliquez la migration avec la commande suivante :

```bash
alembic -c ui/alembic.ini upgrade head
```

# Tests

Merci, avant chaque pull request, de vérifier le bon déploiement de votre API en exécutant les tests prévus à cet effet. Pour exécuter ces tests à la racine du projet, exécutez la commande suivante :
    
```bash
PYTHONPATH=. pytest --config-file=pyproject.toml
```

Pour n'exécuter qu'une partie des tests, par exemple les test *audio*, exécutez la commande suivante :

```bash
PYTHONPATH=. pytest app/tests/test_audio.py --config-file=pyproject.toml
```

Pour mettre à jour les snapshots, exécutez la commande suivante :

```bash
PYTHONPATH=. pytest --config-file=pyproject.toml --snapshot-update
```

## Configurer les tests dans VSCode

Pour utiliser le module testing de VSCode, veuillez la configuration suivante dans votre fichier *.vscode/settings.json* :

```json
{
    "python.terminal.activateEnvironment": false,
    "python.testing.pytestArgs": [
        "app/tests",
        "--config-file=pyproject.toml"
    ],
    "python.testing.unittestEnabled": false,
    "python.testing.pytestEnabled": true,
}
```

Afin de spéficier les variables d'environnement nécessaires pour les tests, vous devez également créer un fichier *.vscode/launch.json* avec la configuration suivante ou l'ajouter à votre fichier existant :

```json
{
    "version": "0.2.0",
    "configurations": [
        {
            "name": "Debug Test",
            "purpose": [
                "debug-test"
            ],
            "type": "debugpy",
            "request": "launch",
            "program": "${file}",
            "args": [
                "--color=yes",
                "--exitfirst"
            ],
            "env": {"CONFIG_FILE": "<path to config file>"},
            "console": "integratedTerminal",
        }
    ]
}
```

# Notebooks

Il est important de tenir à jour les notebooks de docs/tutorials, afin de montrer des rapides exemples d'utilisation de l'API.

Pour lancer les notebooks en local :

```bash
pip install ".[dev]"
jupyter notebook docs/tutorials/
```

# Linter

Le linter du projet est [Ruff](https://beta.ruff.rs/docs/configuration/). Les règles de formatage spécifiques au projet sont dans le fichier *[pyproject.toml](./pyproject.toml)*.

## Configurer Ruff avec pre-commit

1. Installez les hooks de pre-commit

    ```bash
    pip install ".[dev]"
    pre-commit install
    ```

    Ruff s'exécutera automatiquement à chaque commit.

## Configurer Ruff sur VSCode

1. Installez l'extension *Ruff* (charliermarsh.ruff) dans VSCode
2. Configurez le linter Ruff dans VSCode pour utiliser le fichier *[pyproject.toml](./pyproject.toml)*

    À l'aide de la palette de commandes de VSCode (⇧⌘P), recherchez et sélectionnez *Preferences: Open User Settings (JSON)*.

    Dans le fichier JSON qui s'ouvre, ajoutez à la fin du fichier les lignes suivantes :

    ```json
    "ruff.configuration": "<path to pyproject.toml>",
    "ruff.format.preview": true,
    "ruff.lineLength": 150,
    "ruff.codeAction.fixViolation": {
        "enable": false
    },
    "ruff.nativeServer": "on"
    ```

    ⚠️ **Attention** : Assurez-vous que le fichier *[pyproject.toml](./app/pyproject.toml)* est bien spécifié dans la configuration.

3. **Pour exécuter le linter, utilisez la palette de commandes de VSCode (⇧⌘P) depuis le fichier sur lequel vous voulez l'exécuter, puis recherchez et sélectionnez *Ruff: Format document* et *Ruff: Format imports*.**

# Commit 

Merci de respecter la convention suivante pour vos commits :

```
[doc|feat|fix](*) commit object (in english)

# example
feat(collections): collection name retriever
```

*Le thème est optionnel et doit correspondre à un thématique de la code base (deploy, collections, models, ...).<|MERGE_RESOLUTION|>--- conflicted
+++ resolved
@@ -49,30 +49,12 @@
 
 ## UI (Streamlit)
 
-<<<<<<< HEAD
-1. Exportez les variables d'environnement nécessaires
-
-    ```bash
-    export BASE_URL=http://localhost:8080/v1
-    export DOCUMENTS_EMBEDDINGS_MODEL=
-    export SUMMARIZE_TOC_MODEL=
-    export SUMMARIZE_SUMMARY_MODEL=
-
-2. Lancez l'API en local
-
-    ```bash
-    uvicorn app.main:app --port 8080 --log-level debug --reload
-    ``` 
-
-3. Lancez l'UI en local
-=======
 1. Dans un environnement virtuel Python, installez les packages Python présents dans le fichier *[pyproject.toml](./pyproject.toml)*
 
      ```bash
      pip install ".[ui,dev,test]"
      pre-commit install
      ```
->>>>>>> efa2c040
 
 2. Créez un fichier *config.yml* à partir du fichier d'exemple de configuration *[config.example.yml](./config.example.yml)* en configurant votre base de données SQL.
 
