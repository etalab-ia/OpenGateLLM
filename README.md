--- conflicted
+++ resolved
@@ -113,15 +113,9 @@
 
 1. Complétez le fichier *[config.example.yml](./config.example.yml)* à la racine du dépot la configuration de vos API de modèles (voir la [documentation déploiement](./docs/deployment.md) pour plus d'informations).
 
-<<<<<<< HEAD
 2. Complétez le fichier *[compose.yml](./compose.yml)* à la racine du dépot avec les variables d'environnement nécessaires.
 
 2. Déployez l'API avec Docker à l'aide du fichier [compose.yml](../compose.yml) à la racine du dépot.
-=======
-2. Complétez le fichier *[compose.yml](./compose.yml)* à la racine du dépot avec les variables d'environnement nécessaires pour l'UI.
-
-3. Déployez l'API avec Docker à l'aide du fichier [compose.yml](../compose.yml) à la racine du dépot.
->>>>>>> efa2c040
 
   ```bash
   docker compose up --detach
