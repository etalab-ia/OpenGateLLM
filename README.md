# Albert API

## Fonctionnalités

### OpenAI conventions

<<<<<<< HEAD
En ce basant sur les conventions définies par OpenAI, l'API Albert expose des endpoints qui peuvent être appelés avec le [client officiel python d'OpenAI](https://github.com/openai/openai-python/tree/main).

Ce formalisme permet d'intégrer facilement l'API Albert avec des bibliothèques tierces comme [Langchain](https://www.langchain.com/) ou [LlamaIndex](https://www.llamaindex.ai/).
=======
On se base sur les conventions définies par OpenAI, l'API Albert expose des endpoints qui peuvent être appelés avec le [client officiel python d'OpenAI](https://github.com/openai/openai-python/tree/main). 
>>>>>>> 06cc5e60

### Converser avec un modèle de langage (chat memory)

<a target="_blank" href="https://colab.research.google.com/github/etalab-ia/albert-api/blob/main/docs/tutorials/chat_completions.ipynb">
  <img src="https://colab.research.google.com/assets/colab-badge.svg" alt="Open In Colab"/>
</a>

Albert API intègre nativement la mémorisation des messages pour les conversations sans surcharger d'arguments le endpoint `/v1/chat/completions` par rapport à la documentation d'OpenAI. Cela consiste à envoyer à chaque requête au modèle l'historique de la conversation pour lui fournir le contexte.

### Accéder à plusieurs modèles de langage (multi models)

<a target="_blank" href="https://colab.research.google.com/github/etalab-ia/albert-api/blob/main/docs/tutorials/models.ipynb">
  <img src="https://colab.research.google.com/assets/colab-badge.svg" alt="Open In Colab"/>
</a>

Grâce à un fichier de configuration (*[config.example.yml](./config.example.yml)*) vous pouvez connecter autant d'API de modèles que vous le souhaitez. L'API Albert se charge de mutualiser l'accès à tous ces modèles dans une unique API. Vous pouvez obtenir la liste des différents modèles accessibles en appelant le endpoint `/v1/models`.

### Fonctionnalités avancées (tools)

<<<<<<< HEAD
Les tools sont une fonctionnalité définie par OpenAI que l'on surcharge dans le cas de l'API Albert pour permettre de configurer des tâches spéficiques comme du RAG ou la génération de résumé. Vous pouvez appelez le endpoint `/tools` pour voir la liste des tools disponibles.
=======
Les tools sont une fonctionnalité définie OpenAI que l'on surcharge dans le cas de l'API Albert pour permettre de configurer des tâches spécifiques comme du RAG ou du résumé. Vous pouvez appeler le endpoint `/tools` pour voir la liste des tools disponibles.
>>>>>>> 06cc5e60

![](./docs/assets/chatcompletion.png)

#### Interroger des documents (RAG)

<a target="_blank" href="https://colab.research.google.com/github/etalab-ia/albert-api/blob/main/docs/tutorials/retrival_augmented_generation.ipynb">
  <img src="https://colab.research.google.com/assets/colab-badge.svg" alt="Open In Colab"/>
</a>

#### Résumer un document (summarize)

<a target="_blank" href="https://colab.research.google.com/github/etalab-ia/albert-api/blob/main/docs/tutorials/summarize.ipynb">
  <img src="https://colab.research.google.com/assets/colab-badge.svg" alt="Open In Colab"/>
</a><|MERGE_RESOLUTION|>--- conflicted
+++ resolved
@@ -4,13 +4,8 @@
 
 ### OpenAI conventions
 
-<<<<<<< HEAD
-En ce basant sur les conventions définies par OpenAI, l'API Albert expose des endpoints qui peuvent être appelés avec le [client officiel python d'OpenAI](https://github.com/openai/openai-python/tree/main).
 
-Ce formalisme permet d'intégrer facilement l'API Albert avec des bibliothèques tierces comme [Langchain](https://www.langchain.com/) ou [LlamaIndex](https://www.llamaindex.ai/).
-=======
-On se base sur les conventions définies par OpenAI, l'API Albert expose des endpoints qui peuvent être appelés avec le [client officiel python d'OpenAI](https://github.com/openai/openai-python/tree/main). 
->>>>>>> 06cc5e60
+En ce basant sur les conventions définies par OpenAI, l'API Albert expose des endpoints qui peuvent être appelés avec le [client officiel python d'OpenAI](https://github.com/openai/openai-python/tree/main). Ce formalisme permet d'intégrer facilement l'API Albert avec des bibliothèques tierces comme [Langchain](https://www.langchain.com/) ou [LlamaIndex](https://www.llamaindex.ai/).
 
 ### Converser avec un modèle de langage (chat memory)
 
@@ -30,11 +25,7 @@
 
 ### Fonctionnalités avancées (tools)
 
-<<<<<<< HEAD
 Les tools sont une fonctionnalité définie par OpenAI que l'on surcharge dans le cas de l'API Albert pour permettre de configurer des tâches spéficiques comme du RAG ou la génération de résumé. Vous pouvez appelez le endpoint `/tools` pour voir la liste des tools disponibles.
-=======
-Les tools sont une fonctionnalité définie OpenAI que l'on surcharge dans le cas de l'API Albert pour permettre de configurer des tâches spécifiques comme du RAG ou du résumé. Vous pouvez appeler le endpoint `/tools` pour voir la liste des tools disponibles.
->>>>>>> 06cc5e60
 
 ![](./docs/assets/chatcompletion.png)
 
