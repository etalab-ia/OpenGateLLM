--- conflicted
+++ resolved
@@ -35,6 +35,7 @@
     web_search = WebSearchClient.import_module(type=settings.web_search.client.type)(**settings.web_search.client.args.model_dump()) if settings.web_search else None  # fmt: off
     parser = ParserClient.import_module(type=settings.parser.type)(**settings.parser.args.model_dump()) if settings.parser else None
     qdrant = QdrantClient(**settings.databases.qdrant.args) if settings.databases.qdrant else None
+    vector_store = get_vector_store(settings)
     mcp_bridge = SecretShellMCPBridgeClient(mcp_bridge_url=settings.mcp.mcp_bridge_url)
 
     routers = []
@@ -57,13 +58,8 @@
             logger.error(msg=f"skip model {model.id} (0/{len(model.clients)} clients).")
             if web_search:
                 assert model.id != settings.web_search.model, f"Web search model ({model.id}) must be reachable."
-<<<<<<< HEAD
             if settings.databases.vector_store:
-                assert model.id != settings.databases.vector_store.model, f"Vector store model ({model.id}) must be reachable."
-=======
-            if qdrant:
-                assert model.id != settings.databases.qdrant.model, f"Qdrant model ({model.id}) must be reachable."
->>>>>>> c72ca6f9
+                assert model.id != settings.databases.vector_store.model, f"Vector store embedding model ({model.id}) must be reachable."
             continue
 
         logger.info(msg=f"add model {model.id} ({len(clients)}/{len(model.clients)} clients).")
@@ -71,37 +67,16 @@
         model["clients"] = clients
         routers.append(ModelRouter(**model))
 
-<<<<<<< HEAD
-    redis = ConnectionPool(**settings.databases.redis.args) if settings.databases.redis else None
-    # TODO: pass user_agent in args
-    web_search = WebSearchClient.import_module(type=settings.web_search.type)(user_agent=settings.web_search.user_agent, **settings.web_search.args) if settings.web_search else None  # fmt: off
-    parser = ParserClient.import_module(type=settings.parser.type)(**settings.parser.args.model_dump()) if settings.parser else None
-
-=======
->>>>>>> c72ca6f9
     # setup context: models, iam, limiter, tokenizer
     global_context.tokenizer = UsageTokenizer(tokenizer=settings.general.tokenizer)
     global_context.models = ModelRegistry(routers=routers)
     global_context.iam = IdentityAccessManager()
-<<<<<<< HEAD
-    global_context.limiter = Limiter(connection_pool=redis, strategy=settings.auth.limiting_strategy) if redis else None
-    global_context.parser = ParserManager(parser=parser)
-    mcp_bridge = SecretShellMCPBridgeClient(settings.mcp.mcp_bridge_url)
-    global_context.mcp.agents_manager = AgentsManager(mcp_bridge, global_context.models)
-    if redis:
-        assert await global_context.limiter.redis.check(), "Redis database is not reachable."
-
-    # setup context: documents
-    vector_store = get_vector_store(settings)
-=======
     global_context.mcp.agents_manager = AgentsManager(mcp_bridge=mcp_bridge, model_registry=global_context.models)
-
     global_context.limiter = Limiter(connection_pool=redis, strategy=settings.auth.limiting_strategy)
     assert await global_context.limiter.redis.check(), "Redis database is not reachable."
 
     # setup context: documents
     parser = ParserManager(parser=parser)
->>>>>>> c72ca6f9
 
     if web_search:
         web_search = WebSearchManager(
@@ -116,33 +91,20 @@
     multiagents.MultiAgents.model = global_context.models(model=settings.multi_agents_search.model) if settings.multi_agents_search else None
     multiagents.MultiAgents.ranker_model = global_context.models(model=settings.multi_agents_search.ranker_model) if settings.multi_agents_search else None  # fmt: off
 
-<<<<<<< HEAD
-    global_context.documents = DocumentManager(vector_store=vector_store, web_search=web_search, multi_agents_search_model=multi_agents_search_model) if vector_store else None  # fmt: off
 
-    # check databases are reachable
-    if redis:
-        assert await global_context.limiter.redis.check(), "Redis database is not reachable."
 
     if vector_store:
         assert await vector_store.check(), "Vector store database is not reachable."
-=======
-    if qdrant:
-        assert await qdrant.check(), "Qdrant database is not reachable."
         qdrant.model = global_context.models(model=settings.databases.qdrant.model) if qdrant else None
         global_context.documents = DocumentManager(
-            qdrant=qdrant,
+            vector_store=vector_store,
             parser=parser,
             web_search=web_search,
             multi_agents_search_model=multi_agents_search_model,
         )
->>>>>>> c72ca6f9
 
     yield
 
     # cleanup resources when app shuts down
-<<<<<<< HEAD
-    await vector_store.close()
-=======
-    if qdrant:
-        await qdrant.close()
->>>>>>> c72ca6f9
+    if vector_store:
+        await vector_store.close()