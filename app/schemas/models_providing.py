from pydantic import Field, ConfigDict
from typing import List, Optional, Dict, Any

from app.schemas import BaseModel
from app.schemas.core.configuration import RoutingStrategy
from app.schemas.core.configuration import ModelProvider as ModelClientSchema, Model as ModelRouterSchema
from app.schemas.models import ModelType

URL_PATTERN = r"https?:\/\/(www\.)?[-a-zA-Z0-9@:%._\+~#=]{1,256}\.[a-zA-Z0-9()]{1,6}\b([-a-zA-Z0-9()@:%_\+.~#?&//=]*)"

<<<<<<< HEAD
class ModelClientSchema(BaseModel):
    name: str = Field(min_length=1, description="Name of the model.")
    url: str | None = Field(pattern=URL_PATTERN, description="URL to the model API.")
    key: Optional[str] = Field(default=None, description="Key to access the API.")
    timeout: int = Field(default=10, description="Duration before connection is considered timed out, in seconds")

    # Model costs
    prompt_tokens: float = Field(default=0.0, ge=0.0,
                                 description="Cost of a million prompt tokens (decrease user budget)")
    completion_tokens: float = Field(default=0.0, ge=0.0,
                                     description="Cost of a million completion tokens (decrease user budget)")

    # Carbon Footprint
    carbon_footprint_zone: CountryCodes = Field(default=CountryCodes.WOR,
                                                description="Country code of the location of the model (ISO 3166-1 alpha-3 format)")
    carbon_footprint_active_params: Optional[int] = Field(default=None, description="Active parameters, for carbon footprint calculation")
    carbon_footprint_total_params: Optional[int] = Field(default=None, description="Total parameters, for carbon footprint calculation")

    model_config = ConfigDict(from_attributes=True)

=======
>>>>>>> 9096383e
class AddModelRequest(BaseModel):
    router_name: str = Field(min_length=1, description="ID of the ModelRouter to add the ModelClient to.")
    model: ModelClientSchema = Field(description="Model to add.")

    # Optional fields
    model_type: Optional[ModelType] = Field(default=None, description="Model type. Required when creating a new ModelRouter.")
    aliases: Optional[List[str]] = Field(default=[], description="Aliases, to add for existing router, to set for new instance.")
    routing_strategy: Optional[RoutingStrategy] = Field(default=RoutingStrategy.ROUND_ROBIN, description="Routing Strategy when creating a new router.")
    owner: Optional[str] = Field(default=None, description="ModelRouter owner when creating a new one.")

    additional_field: Optional[Dict[str, Any]] = Field(default=None, description="Additional or specific data")


class DeleteModelRequest(BaseModel):
    router_name: str = Field(min_length=1, description="ID of the ModelRouter to delete the ModelClient from.")
    api_url: str = Field(pattern=URL_PATTERN, description="URL of the model API.")
    model_name: str = Field(min_length=1, description="Name of the model to delete.")


class AddAliasesRequest(BaseModel):
    router_id: str = Field(min_length=1, description="ID of the targeted ModelRouter.")
    aliases: List[str] = Field(default=[], description="Aliases to add.")


class DeleteAliasesRequest(BaseModel):
    router_id: str = Field(min_length=1, description="ID of the targeted ModelRouter.")
    aliases: List[str] = Field(default=[], description="Aliases to delete.")


class RoutersResponse(BaseModel):
    routers: List[ModelRouterSchema] = Field(description="Currently existing ModelRouters.")<|MERGE_RESOLUTION|>--- conflicted
+++ resolved
@@ -8,29 +8,6 @@
 
 URL_PATTERN = r"https?:\/\/(www\.)?[-a-zA-Z0-9@:%._\+~#=]{1,256}\.[a-zA-Z0-9()]{1,6}\b([-a-zA-Z0-9()@:%_\+.~#?&//=]*)"
 
-<<<<<<< HEAD
-class ModelClientSchema(BaseModel):
-    name: str = Field(min_length=1, description="Name of the model.")
-    url: str | None = Field(pattern=URL_PATTERN, description="URL to the model API.")
-    key: Optional[str] = Field(default=None, description="Key to access the API.")
-    timeout: int = Field(default=10, description="Duration before connection is considered timed out, in seconds")
-
-    # Model costs
-    prompt_tokens: float = Field(default=0.0, ge=0.0,
-                                 description="Cost of a million prompt tokens (decrease user budget)")
-    completion_tokens: float = Field(default=0.0, ge=0.0,
-                                     description="Cost of a million completion tokens (decrease user budget)")
-
-    # Carbon Footprint
-    carbon_footprint_zone: CountryCodes = Field(default=CountryCodes.WOR,
-                                                description="Country code of the location of the model (ISO 3166-1 alpha-3 format)")
-    carbon_footprint_active_params: Optional[int] = Field(default=None, description="Active parameters, for carbon footprint calculation")
-    carbon_footprint_total_params: Optional[int] = Field(default=None, description="Total parameters, for carbon footprint calculation")
-
-    model_config = ConfigDict(from_attributes=True)
-
-=======
->>>>>>> 9096383e
 class AddModelRequest(BaseModel):
     router_name: str = Field(min_length=1, description="ID of the ModelRouter to add the ModelClient to.")
     model: ModelClientSchema = Field(description="Model to add.")
