--- conflicted
+++ resolved
@@ -48,8 +48,8 @@
         self.permissions = permissions
 
     async def __call__(
-        self, 
-        request: Request, 
+        self,
+        request: Request,
         api_key: Annotated[HTTPAuthorizationCredentials, Depends(HTTPBearer())],
         session: AsyncSession = Depends(get_session)
     ) -> User:  # fmt: off
@@ -239,13 +239,9 @@
         await self._check_request_limits(request=request, user=user, limits=limits, model=body.get("model"))
 
         if body.get("search", False):  # count the search request as one request to the search model (embeddings)
-<<<<<<< HEAD
-            await self._check_request_limits(request=request, user=user, limits=limits, model=global_context.documents.vector_store.model.id)
-=======
             await self._check_request_limits(request=request, user=user, limits=limits, model=global_context.documents.qdrant.model.id)
             if body.get("search_args", {}).get("web_search", False):
                 await self._check_request_limits(request=request, user=user, limits=limits, model="web-search")
->>>>>>> c72ca6f9
 
         prompt_tokens = global_context.tokenizer.get_prompt_tokens(endpoint=ENDPOINT__CHAT_COMPLETIONS, body=body)
         await self._check_token_limits(request=request, user=user, limits=limits, prompt_tokens=prompt_tokens, model=body.get("model"))
