<<<<<<< HEAD
from typing import Dict, List, Literal, Optional
=======
import traceback
from typing import List, Literal, Optional
>>>>>>> 83792850

from fastapi import UploadFile

from app.clients.search import BaseSearchClient
from app.helpers.data.chunkers import *
from app.helpers.data.parsers import HTMLParser, JSONParser, MarkdownParser, PDFParser
from app.schemas.chunks import Chunk
from app.schemas.data import ParserOutput
from app.schemas.security import User
<<<<<<< HEAD
from app.utils.exceptions import (
    InvalidJSONFormatException,
    NoChunksToUpsertException,
    ParsingFileFailedException,
    UnsupportedFileTypeException,
    InvalidParserFileException,
)
from app.utils.variables import CHUNKERS, DEFAULT_CHUNKER, HTML_TYPE, JSON_TYPE, PDF_TYPE, MD_TYPE
=======
from app.utils.exceptions import InvalidJSONFormatException, NoChunksToUpsertException, ParsingFileFailedException, UnsupportedFileTypeException
from app.utils.logging import logger
from app.utils.variables import CHUNKERS, DEFAULT_CHUNKER, FILE_TYPE__HTML, FILE_TYPE__JSON, FILE_TYPE__MD, FILE_TYPE__PDF
>>>>>>> 83792850


class FileUploader:
    TYPE_DICT = {
        "json": FILE_TYPE__JSON,
        "html": FILE_TYPE__HTML,
        "pdf": FILE_TYPE__PDF,
        "md": FILE_TYPE__MD,
    }

    def __init__(self, collection_id: str, search_client: BaseSearchClient, user: User):
        self.user = user
        self.search_client = search_client

        self.collection = self.search_client.get_collections(collection_ids=[collection_id], user=self.user)[0]
        self.collection_id = collection_id

    def parse(self, file: UploadFile, metadata: Optional[Dict]) -> List[ParserOutput]:
        file_type = file.filename.split(".")[-1]
        if file_type not in self.TYPE_DICT.keys():
            raise UnsupportedFileTypeException()

        file_type = self.TYPE_DICT[file_type]
        parser = None

        if file_type == FILE_TYPE__PDF:
            parser = PDFParser(collection_id=self.collection_id)

        elif file_type == FILE_TYPE__JSON:
            parser = JSONParser(collection_id=self.collection_id)

        elif file_type == FILE_TYPE__HTML:
            parser = HTMLParser(collection_id=self.collection_id)

        elif file_type == FILE_TYPE__MD:
            parser = MarkdownParser(collection_id=self.collection_id)

        try:
            if parser:
                output = parser.parse(file=file, metadata=metadata)
            else:
                raise InvalidParserFileException()
        except Exception as e:
            logger.debug(traceback.format_exc())
            if isinstance(e, InvalidJSONFormatException):
                raise e
            else:
                raise ParsingFileFailedException()

        return output

    def split(self, input: List[ParserOutput], chunker_name: Optional[Literal[*CHUNKERS]] = None, chunker_args: dict = {}) -> List[Chunk]:
        chunker_name = chunker_name if chunker_name else DEFAULT_CHUNKER
        chunker = globals()[chunker_name](**chunker_args)

        chunks = chunker.split(input=input)

        return chunks

    async def upsert(self, chunks: List[Chunk]) -> None:
        if not chunks:
            raise NoChunksToUpsertException()

        await self.search_client.upsert(chunks=chunks, collection_id=self.collection_id, user=self.user)<|MERGE_RESOLUTION|>--- conflicted
+++ resolved
@@ -1,9 +1,5 @@
-<<<<<<< HEAD
+import traceback
 from typing import Dict, List, Literal, Optional
-=======
-import traceback
-from typing import List, Literal, Optional
->>>>>>> 83792850
 
 from fastapi import UploadFile
 
@@ -13,20 +9,9 @@
 from app.schemas.chunks import Chunk
 from app.schemas.data import ParserOutput
 from app.schemas.security import User
-<<<<<<< HEAD
-from app.utils.exceptions import (
-    InvalidJSONFormatException,
-    NoChunksToUpsertException,
-    ParsingFileFailedException,
-    UnsupportedFileTypeException,
-    InvalidParserFileException,
-)
-from app.utils.variables import CHUNKERS, DEFAULT_CHUNKER, HTML_TYPE, JSON_TYPE, PDF_TYPE, MD_TYPE
-=======
 from app.utils.exceptions import InvalidJSONFormatException, NoChunksToUpsertException, ParsingFileFailedException, UnsupportedFileTypeException
 from app.utils.logging import logger
 from app.utils.variables import CHUNKERS, DEFAULT_CHUNKER, FILE_TYPE__HTML, FILE_TYPE__JSON, FILE_TYPE__MD, FILE_TYPE__PDF
->>>>>>> 83792850
 
 
 class FileUploader:
