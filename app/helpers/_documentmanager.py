--- conflicted
+++ resolved
@@ -6,12 +6,7 @@
 from typing import Callable, List, Optional, Union
 from uuid import uuid4
 
-<<<<<<< HEAD
-=======
 from fastapi import UploadFile
-from langchain_text_splitters import Language
-from qdrant_client import AsyncQdrantClient
->>>>>>> c72ca6f9
 from sqlalchemy import Integer, cast, delete, distinct, func, insert, or_, select, update
 from sqlalchemy.exc import NoResultFound
 from sqlalchemy.ext.asyncio import AsyncSession
@@ -48,12 +43,8 @@
 
     def __init__(
         self,
-<<<<<<< HEAD
         vector_store: Union[QdrantClient, ElasticsearchClient],
-=======
-        qdrant: AsyncQdrantClient,
         parser: ParserManager,
->>>>>>> c72ca6f9
         web_search: Optional[WebSearchManager] = None,
         multi_agents_search_model: Optional[ModelRouter] = None,
     ) -> None:
