from sqlalchemy import select, insert, delete  # Integer, cast, delete, distinct, func, insert, or_, select, update
from sqlalchemy.ext.asyncio import AsyncSession

from app.sql.models import ModelRouter as ModelRouterTable
from app.sql.models import ModelRouterAlias as ModelRouterAliasTable
from app.sql.models import ModelClient as ModelClientTable
from app.helpers.models.routers import ModelRouter
from app.clients.model import BaseModelClient as ModelClient
from types import SimpleNamespace
from app.schemas.core.configuration import Configuration
from app.schemas.models_providing import ModelClientSchema
from app.schemas.core.configuration import ModelProviderType

class ModelDatabaseManager:
    def __init__(self):
        pass
    
    @staticmethod
    async def get_routers(session: AsyncSession, configuration: Configuration, dependencies: SimpleNamespace):
        routers = []
        # Get all ModelRouter rows and convert it from a list of 1-dimensional vectors to a list of ModelRouters
        db_routers = [row[0] for row in (await session.execute(select(ModelRouterTable))).fetchall()]

        if not db_routers:
            return []

        for router in db_routers:
            # Get all ModelAlias rows and convert from a list of 1-dimensional vectors to a list of values
            db_aliases = [
                row[0]
                for row in (await session.execute(select(ModelRouterAliasTable).where(ModelRouterAliasTable.model_router_name == router.name))).fetchall()
            ]

            db_clients = [
                row[0] for row in (await session.execute(select(ModelClientTable).where(ModelClientTable.model_router_name == router.name))).fetchall()
            ]
            
            assert db_clients, f"No ModelClients found in database for ModelRouter {router.name}"

            providers = []
            for client in db_clients:
                providers.append(ModelClient.import_module(type=ModelProviderType(client.type))(
                    redis=dependencies.redis,
                    metrics_retention_ms=configuration.settings.metrics_retention_ms,
                    model_name=client.model_name,
                    url=client.url,
                    key=client.key,
                    timeout=client.timeout,
                    model_cost_prompt_tokens=client.model_cost_prompt_tokens,
                    model_cost_completion_tokens=client.model_cost_completion_tokens,
                    model_carbon_footprint_zone=client.model_carbon_footprint_zone,
                    model_carbon_footprint_active_params=client.model_carbon_footprint_active_params,
                    model_carbon_footprint_total_params=client.model_carbon_footprint_total_params,
                ))

            routers.append(
               ModelRouter(name=router.name, type=router.type, aliases=db_aliases, routing_strategy=router.routing_strategy, providers=providers, owned_by=router.owned_by, from_config=router.from_config)
            )
        return routers
    
    @staticmethod
    async def add_router(session: AsyncSession, router: ModelRouter):
        # @TODO Throw an error if the model already exists or let the db unique name requirement handle it ? 
        print(router.from_config)
        await session.execute(
            insert(ModelRouterTable).values(name=router.name, type=router.type, routing_strategy=router.routing_strategy, from_config=router.from_config, owned_by=router.owned_by)
        )

        for alias in router.aliases:
            await session.execute(insert(ModelRouterAliasTable).values(alias=alias, model_router_name=router.name))

        # @TODO Check why clients is private
        for client in router._providers:
            await session.execute(
                insert(ModelClientTable).values(
                    url = client.url,
                    key = client.key,
                    timeout = client.timeout,
                    model_name = client.name,
                    model_carbon_footprint_zone = client.carbon_footprint_zone,
                    model_carbon_footprint_total_params = client.carbon_footprint_total_params,
                    model_carbon_footprint_active_params = client.carbon_footprint_active_params,
                    model_cost_prompt_tokens = client.cost_prompt_tokens,
                    model_cost_completion_tokens = client.cost_completion_tokens,
                    metrics_retention_ms = client.metrics_retention_ms,
                    type = type(client).__name__.removesuffix("ModelClient").lower(),
                    model_router_name = router.name
                )
            )
        await session.commit()

    @staticmethod
    async def add_client(session: AsyncSession, router_name: str, client: ModelClient):
        client_result = (await session.execute(select(ModelClientTable)
                                  .where(ModelClientTable.router_name == router_name)
                                  .where(ModelClientTable.model_name == client.name)
                                  .where(ModelClientTable.url == client.url))).fetchall()

        assert not client_result, "tried adding already existing client"

        await session.execute(
            insert(ModelClientTable).values(
                url = client.url,
                key = client.key,
                timeout = client.timeout,
                model_name = client.name,
                model_carbon_footprint_zone = client.carbon_footprint_zone,
                model_carbon_footprint_total_params = client.carbon_footprint_total_params,
                model_carbon_footprint_active_params = client.carbon_footprint_active_params,
                model_cost_prompt_tokens = client.cost_prompt_tokens,
                model_cost_completion_tokens = client.cost_completion_tokens,
                metrics_retention_ms = client.metrics_retention_ms,
                type = type(client).__name__.removesuffix("ModelClient").lower(),
                model_router_name = router_name
            )
        )
        await session.commit()

    @staticmethod
    async def add_alias(session: AsyncSession, router_name: str, alias: str):
        alias_result = (await session.execute(select(ModelRouterAliasTable)
                                  .where(ModelRouterAliasTable.router_name == router_name)
                                  .where(ModelRouterAliasTable.alias == alias))).fetchall()

        assert not alias_result, "tried to add already-existing alias"
        await session.execute(insert(ModelRouterAliasTable).values(alias=alias, model_router_name=router_name))
    
        await session.commit()

    @staticmethod
    async def delete_router(session: AsyncSession, router_name: str):
        # Check if objects exist
        router_result = (await session.execute(select(ModelRouterTable).where(ModelRouterTable.name == router_name))).fetchall()
        alias_result = (await session.execute(delete(ModelRouterAliasTable).where(ModelRouterAliasTable.model_router_name == router_name))).fetchall()
        client_result = (await session.execute(select(ModelClientTable).where(ModelClientTable.model_router_name == router_name))).fetchall()
        
        assert router_result, f"ModelRouter {router_name} not found in DB"

        await session.execute(delete(ModelRouterTable).where(ModelRouterTable.name == router_name))

        if alias_result:
            await session.execute(delete(ModelRouterAliasTable).where(ModelRouterAliasTable.model_router_name == router_name))
        if client_result:
            await session.execute(delete(ModelClientTable).where(ModelClientTable.model_router_name == router_name))
        
        await session.commit()

    @staticmethod
    async def delete_client(session: AsyncSession, router_name: str, model_name: str, model_url: str):
        client_result = (
            await session.execute(select(ModelClientTable)
                                  .where(ModelClientTable.router_name == router_name)
                                  .where(ModelClientTable.model_name == model_name)
                                  .where(ModelClientTable.model_url == model_url))).fetchall()

        assert client_result, "tried to delete non-existing client"
        await session.execute(delete(ModelClientTable)
                                .where(ModelClientTable.router_name == router_name)
                                .where(ModelClientTable.model_name == model_name)
                                .where(ModelClientTable.model_url == model_url))
        
        await session.commit()

    @staticmethod
<<<<<<< HEAD
    async def delete_alias(session: AsyncSession, router_name: str, alias: str):
        alias_result = (
            await session.execute(select(ModelRouterAliasTable)
                                  .where(ModelRouterAliasTable.router_name == router_name)
                                  .where(ModelRouterAliasTable.alias == alias))).fetchall()

        assert alias_result, "tried to delete non-existing alias"
        await session.execute(delete(ModelRouterAliasTable)
                                .where(ModelRouterAliasTable.router_name == router_name)
                                .where(ModelRouterAliasTable.alias == alias))
    
        await session.commit()
    
=======
    async def delete_alias(session: AsyncSession, router_name: str, alias_identifier):
        await session.execute(delete(ModelRouterAliasTable).where(ModelRouterAliasTable.model_router_name == router_name))
        
        await session.commit()
>>>>>>> 318eff4f
<|MERGE_RESOLUTION|>--- conflicted
+++ resolved
@@ -162,7 +162,6 @@
         await session.commit()
 
     @staticmethod
-<<<<<<< HEAD
     async def delete_alias(session: AsyncSession, router_name: str, alias: str):
         alias_result = (
             await session.execute(select(ModelRouterAliasTable)
@@ -176,9 +175,3 @@
     
         await session.commit()
     
-=======
-    async def delete_alias(session: AsyncSession, router_name: str, alias_identifier):
-        await session.execute(delete(ModelRouterAliasTable).where(ModelRouterAliasTable.model_router_name == router_name))
-        
-        await session.commit()
->>>>>>> 318eff4f
