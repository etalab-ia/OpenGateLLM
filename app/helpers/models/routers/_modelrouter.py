from app.clients.model import BaseModelClient as ModelClient
from app.helpers.models.routers.strategies import RoundRobinRoutingStrategy, ShuffleRoutingStrategy
from app.schemas.core.configuration import RoutingStrategy
from app.schemas.models import ModelType
from app.utils.exceptions import WrongModelTypeException
from app.utils.variables import ENDPOINT__AUDIO_TRANSCRIPTIONS, ENDPOINT__CHAT_COMPLETIONS, ENDPOINT__EMBEDDINGS, ENDPOINT__OCR, ENDPOINT__RERANK

from ._basemodelrouter import BaseModelRouter


class ModelRouter(BaseModelRouter):
    ENDPOINT_MODEL_TYPE_TABLE = {
        ENDPOINT__AUDIO_TRANSCRIPTIONS: [ModelType.AUTOMATIC_SPEECH_RECOGNITION],
        ENDPOINT__CHAT_COMPLETIONS: [ModelType.TEXT_GENERATION, ModelType.IMAGE_TEXT_TO_TEXT],
        ENDPOINT__EMBEDDINGS: [ModelType.TEXT_EMBEDDINGS_INFERENCE],
        ENDPOINT__OCR: [ModelType.IMAGE_TEXT_TO_TEXT],
        ENDPOINT__RERANK: [ModelType.TEXT_CLASSIFICATION],
    }

    def __init__(
        self,
        name: str,
        type: ModelType,
        owned_by: str,
        aliases: list[str],
        routing_strategy: str,
        providers: list[ModelClient],
        *args,
        **kwargs,
    ) -> None:
        super().__init__(name=name, type=type, owned_by=owned_by, aliases=aliases, routing_strategy=routing_strategy, providers=providers)

    def get_client(self, endpoint: str) -> ModelClient:
        if endpoint and self.type not in self.ENDPOINT_MODEL_TYPE_TABLE[endpoint]:
            raise WrongModelTypeException()

<<<<<<< HEAD
        if self.routing_strategy == RoutingStrategy.ROUND_ROBIN:
            strategy = RoundRobinRoutingStrategy(self._clients, self._cycle)
=======
        if self._routing_strategy == RoutingStrategy.ROUND_ROBIN:
            strategy = RoundRobinRoutingStrategy(self._providers, self._cycle)
>>>>>>> 8bad6f9e
        else:  # ROUTER_STRATEGY__SHUFFLE
            strategy = ShuffleRoutingStrategy(self._providers)

        client = strategy.choose_model_client()
        client.endpoint = endpoint

        return client<|MERGE_RESOLUTION|>--- conflicted
+++ resolved
@@ -34,13 +34,8 @@
         if endpoint and self.type not in self.ENDPOINT_MODEL_TYPE_TABLE[endpoint]:
             raise WrongModelTypeException()
 
-<<<<<<< HEAD
         if self.routing_strategy == RoutingStrategy.ROUND_ROBIN:
-            strategy = RoundRobinRoutingStrategy(self._clients, self._cycle)
-=======
-        if self._routing_strategy == RoutingStrategy.ROUND_ROBIN:
             strategy = RoundRobinRoutingStrategy(self._providers, self._cycle)
->>>>>>> 8bad6f9e
         else:  # ROUTER_STRATEGY__SHUFFLE
             strategy = ShuffleRoutingStrategy(self._providers)
 
