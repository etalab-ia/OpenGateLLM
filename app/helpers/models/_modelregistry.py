from asyncio import Lock, wait_for
from typing import List, Optional, Callable, Union, Awaitable, TYPE_CHECKING

<<<<<<< HEAD
import aio_pika

from app.helpers.models._workingcontext import WorkingContext
=======
from sqlalchemy.ext.asyncio import AsyncSession

from app.clients.model import BaseModelClient
>>>>>>> d3b3af5b
from app.schemas.core.configuration import RoutingStrategy
from app.schemas.models import Model as ModelSchema, ModelType
from app.utils.configuration import configuration
from app.utils.exceptions import ModelNotFoundException

from app.helpers.models.routers import ModelRouter
<<<<<<< HEAD
from app.utils.rabbitmq import AsyncRabbitMQConnection

if TYPE_CHECKING:
    # only for type‐checkers and linters, not at runtime
    # Used to break circular import
    from app.clients.model import BaseModelClient
=======
from app.utils.variables import DEFAULT_APP_NAME

from app.helpers._modeldatabasemanager import ModelDatabaseManager
>>>>>>> d3b3af5b


class ModelRegistry:
    def __init__(self, routers: List[ModelRouter]) -> None:
        self._router_ids = list()
        self._routers = dict()
        self.aliases = dict()
        self._lock = Lock()

        for r in routers:
            if "name" not in r.__dict__:  # no clients available
                continue

            self._routers[r.name] = r
            self._router_ids.append(r.name)

            for alias in r.aliases:
                self.aliases[alias] = r.name

    async def __call__(self, model: str) -> ModelRouter:
        async with self._lock:
            model = self.aliases.get(model, model)

            if model in self._router_ids:
                return self._routers[model]

        raise ModelNotFoundException()

    async def get_original_name(self, model: str) -> str:
        """
        Given an alias, returns the original name of the model.
        Given an original name, simply returns it.

        Args:
            model(str): A model name.

        Returns:
            The original name of the model.
        """
        async with self._lock:
           return self.aliases.get(model, model)

    async def list(self, model: Optional[str] = None) -> List[ModelSchema]:
        data = list()
        async with self._lock:
            models = [model] if model else self._router_ids
            for model in models:
                # Avoid self.__call__, deadlock otherwise
                model = self._routers[self.aliases.get(model, model)]

                data.append(
                    ModelSchema(
                        id=model.name,
                        type=model.type,
                        max_context_length=model.max_context_length,
                        owned_by=model.owned_by,
                        created=model.created,
                        aliases=model.aliases,
                        costs={"prompt_tokens": model.cost_prompt_tokens, "completion_tokens": model.cost_completion_tokens},
                    )
                )

        return data

    async def __add_client_to_existing_router(
        self,
<<<<<<< HEAD
        router_id: str,
        model_client: "BaseModelClient",
=======
        router_name: str,
        model_client: BaseModelClient,
        session: AsyncSession,
>>>>>>> d3b3af5b
        **__
    ):
        """
        Adds a new client to an existing ModelRouter. Method is thread-unsafe.

        Args:
            model_client(ModelClient): The model client itself.
            router_name(str): The id of the ModelRouter.
            session(AsyncSession): Database session.
        """
        assert router_name in self._routers, f"No ModelRouter has ID {router_name}."

        await ModelDatabaseManager.add_client(session, router_name, model_client.as_schema(censored=False))
        await self._routers[router_name].add_client(model_client)

    async def __add_client_to_new_router(
        self,
<<<<<<< HEAD
        router_id: str,
        model_client: "BaseModelClient",
=======
        router_name: str,
        model_client: BaseModelClient,
        session: AsyncSession,
>>>>>>> d3b3af5b
        model_type: ModelType = None,
        aliases: List[str] = None,
        routing_strategy: RoutingStrategy = RoutingStrategy.ROUND_ROBIN,
        owner: str = None,
        **__
    ):
        """
        Adds a new client to a new ModelRouter. Method is thread-unsafe.

        Args:
            model_client(ModelClient): The model client itself.
            model_type(ModelType): The type of model.
            session(AsyncSession): Database session.
            router_name(str): The id of the ModelRouter.
            aliases(List[str]): The list of aliases of the ModelRouter.
            routing_strategy: The routing strategy (ie how a ModelRouter choose a ModelClient).
            owner: The owner of the ModelRouter.
        """

        assert model_type is not None, "A ModelType needs to be provided"
        assert router_name not in self._routers, "A ModelRouter with id {router_id} already exists"
        assert owner, "An owner needs to be provided to create a ModelRouter"

        if aliases is None:
            aliases = []

        router = ModelRouter(
            name=router_name,
            type=model_type,
            owned_by=owner,
            aliases=aliases,
            routing_strategy=routing_strategy,
            providers=[model_client],
        )
        await ModelDatabaseManager.add_router(session, await router.as_schema(censored=False))

        self._routers[router_name] = router

        for a in aliases:
            if a not in self.aliases:
                self.aliases[a] = router_name

    async def add_client(
        self,
<<<<<<< HEAD
        router_id: str,
        model_client: "BaseModelClient",
=======
        router_name: str,
        model_client: BaseModelClient,
        session: AsyncSession,
>>>>>>> d3b3af5b
        **kwargs
    ):
        """
        Adds a new client, and creates a ModelRouter if needed.
        This method is thread safe.

        Args:
            model_client(ModelClient): The model client itself.
            router_name(str): ID of the targeted ModelRouter. IT can be an alias.
            session(AsyncSession): Database session.
            kwargs: Additional arguments, mainly for ModelRouter creation.
                Must contain at least a model_type to create a ModelRouter.
        """

        async with self._lock:

            router_name = self.aliases.get(router_name, router_name)  # If alias, gets id.

            if router_name in self._routers: # ModelRouter exists
                # For now, there is no "owned_by" field in ModelClient, so config's ModelClient
                # are not distinguishable from provider's. Thus, no ModelClient can be removed from config's
                # ModelRouter for safety, so we have to prevent their addition too.
                assert self._routers[router_name].owned_by != DEFAULT_APP_NAME, "Owner cannot be the API itself"
                await self.__add_client_to_existing_router(
                    router_name, model_client, session, **kwargs
                )
            else:
                await self.__add_client_to_new_router(
                    router_name, model_client, session, **kwargs
                )

            self._router_ids.append(router_name)

    async def delete_client(self, router_name: str, api_url: str, model_name: str, session: AsyncSession):
        """
        Removes a client.

        Args:
            router_name(str): id of the ModelRouter instance, where lies the ModelClient.
            api_url(str): The model API URL.
            model_name(str): The model name.
            session(AsyncSession): Database session.
        """
        async with self._lock:
            assert router_name in self._routers, f"No ModelRouter has ID {router_name}"

            router = self._routers[router_name]

            assert router.owned_by != DEFAULT_APP_NAME, "Owner cannot be the API itself"

            # ModelClient is removed within instance lock to prevent
            # any other threads to access self._routers or self.router_ids before we completely removed
            # the client.
            await ModelDatabaseManager.delete_client(session, router_name, model_name, api_url)
            still_has_clients = await router.delete_client(api_url, model_name)

            if not still_has_clients:
                # ModelRouter with no clients left gets wipe out.
                await ModelDatabaseManager.delete_router(session, router_name)
                aliases = [al for al, model_id in self.aliases.items() if model_id == router_name]
                for a in aliases:
                    del self.aliases[a]

                del self._routers[router_name]
                self._router_ids.remove(router_name)

    async def add_aliases(self, router_name: str, aliases: List[str], session: AsyncSession):
        """
        Adds aliases of a ModelRouter.

        Args:
            router_name(str): The ID of a ModelRouter. Can also be an alias itself.
            aliases(List(str)): aliases to add.
            session(AsyncSession): Database session.
        """
        async with self._lock:
            assert router_name in self.aliases or router_name in self._router_ids, f"ModelRouter \"{router_name}\" does not exist."
            router_name = self.aliases.get(router_name, router_name)

            assert self._routers[router_name].owned_by != DEFAULT_APP_NAME, "Cannot edit API routers aliases."

            for al in aliases:
                if al not in self.aliases:  # Error when alias linked to another ModelRouter?
                    await ModelDatabaseManager.add_alias(session, router_name, al)
                    self.aliases[al] = router_name
                    await self._routers[router_name].add_alias(al)

    async def delete_aliases(self, router_name: str, aliases: List[str], session: AsyncSession):
        """
        Removes aliases of a ModelRouter.

        Args:
            router_name(str): The ID of a ModelRouter. Can also be an alias itself.
            aliases(List(str)): aliases to remove.
            session(AsyncSession): Database session.
        """
        async with self._lock:
            assert router_name in self.aliases or router_name in self._router_ids, f"ModelRouter \"{router_name}\" does not exist."
            router_name = self.aliases.get(router_name, router_name)

            assert self._routers[router_name].owned_by != DEFAULT_APP_NAME, "Cannot edit API routers aliases."

            for al in aliases:
                if al in self.aliases and self.aliases[al]:  # Error when alias linked to another ModelRouter?
                    await ModelDatabaseManager.delete_alias(session, router_name, al)
                    del self.aliases[al]
                    await self._routers[router_name].delete_alias(al)

    async def get_models(self) -> List[str]:
        """
        Get all ModelRouter IDs.
        """
        async with self._lock:
            return self._router_ids

    async def get_router_instances(self) -> List[ModelRouter]:
        """
        Returns existing ModelRouter instances.
        """
        async with self._lock:
            return [r for r in self._routers.values()]

    async def execute_request[R](
        self,
        router_id: str,
        endpoint: str,
        handler: Callable[["BaseModelClient"], Union[R, Awaitable[R]]]
    ):

        # We lock to prevent any race condition while working
        async with self._lock:

            router_id = self.aliases.get(router_id, router_id)

            if router_id not in self._router_ids:
                raise ModelNotFoundException()

            model_router = self._routers[router_id]

            if configuration.dependencies.rabbitmq:  # RabbitMQ is on
                ctx = WorkingContext(
                    endpoint=endpoint,
                    handler=handler
                )

                await model_router.register_context(ctx)

                try:
                    await AsyncRabbitMQConnection().publish_default_exchange(
                        message=aio_pika.Message(body=ctx.id.encode('utf8')),
                        routing_key=model_router.queue_name
                    )

                    result = await wait_for(ctx.result, timeout=5.0)
                    await model_router.pop_context(ctx)  # free space once finished
                    return result

                except Exception as e:
                    # Anyway, we pop the context, to prevent memory leaks
                    await model_router.pop_context(ctx.id)
                    raise e

            # if no RabbitMQ, classic access
            return await model_router.safe_client_access(
                endpoint=endpoint,
                handler=handler
            )<|MERGE_RESOLUTION|>--- conflicted
+++ resolved
@@ -1,33 +1,27 @@
 from asyncio import Lock, wait_for
 from typing import List, Optional, Callable, Union, Awaitable, TYPE_CHECKING
 
-<<<<<<< HEAD
 import aio_pika
 
 from app.helpers.models._workingcontext import WorkingContext
-=======
 from sqlalchemy.ext.asyncio import AsyncSession
 
 from app.clients.model import BaseModelClient
->>>>>>> d3b3af5b
 from app.schemas.core.configuration import RoutingStrategy
 from app.schemas.models import Model as ModelSchema, ModelType
 from app.utils.configuration import configuration
 from app.utils.exceptions import ModelNotFoundException
 
 from app.helpers.models.routers import ModelRouter
-<<<<<<< HEAD
 from app.utils.rabbitmq import AsyncRabbitMQConnection
 
 if TYPE_CHECKING:
     # only for type‐checkers and linters, not at runtime
     # Used to break circular import
     from app.clients.model import BaseModelClient
-=======
 from app.utils.variables import DEFAULT_APP_NAME
 
 from app.helpers._modeldatabasemanager import ModelDatabaseManager
->>>>>>> d3b3af5b
 
 
 class ModelRegistry:
@@ -94,14 +88,9 @@
 
     async def __add_client_to_existing_router(
         self,
-<<<<<<< HEAD
-        router_id: str,
+        router_name: str,
         model_client: "BaseModelClient",
-=======
-        router_name: str,
-        model_client: BaseModelClient,
         session: AsyncSession,
->>>>>>> d3b3af5b
         **__
     ):
         """
@@ -119,14 +108,9 @@
 
     async def __add_client_to_new_router(
         self,
-<<<<<<< HEAD
-        router_id: str,
+        router_name: str,
         model_client: "BaseModelClient",
-=======
-        router_name: str,
-        model_client: BaseModelClient,
         session: AsyncSession,
->>>>>>> d3b3af5b
         model_type: ModelType = None,
         aliases: List[str] = None,
         routing_strategy: RoutingStrategy = RoutingStrategy.ROUND_ROBIN,
@@ -171,14 +155,9 @@
 
     async def add_client(
         self,
-<<<<<<< HEAD
-        router_id: str,
+        router_name: str,
         model_client: "BaseModelClient",
-=======
-        router_name: str,
-        model_client: BaseModelClient,
         session: AsyncSession,
->>>>>>> d3b3af5b
         **kwargs
     ):
         """
