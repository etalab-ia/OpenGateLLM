--- conflicted
+++ resolved
@@ -72,16 +72,12 @@
         self.timeout = timeout
         self.vector_size = None
         self.max_context_length = None
-<<<<<<< HEAD
-        self.endpoint = None
-        self.connection_pool = connection_pool
-        self.lock = Lock()  # Used by ModelRouter to determine whether the Client is in use
-=======
         self.redis = Redis(redis=redis)
         self.metrics_retention_ms = metrics_retention_ms
 
         self.headers = {"Authorization": f"Bearer {self.key}"} if self.key else {}
->>>>>>> 8bad6f9e
+        self.endpoint = None
+        self.lock = Lock()  # Used by ModelRouter to determine whether the Client is in use
 
     @staticmethod
     def import_module(type: ModelProviderType) -> "Type[BaseModelClient]":
