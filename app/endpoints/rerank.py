--- conflicted
+++ resolved
@@ -15,13 +15,8 @@
     Creates an ordered array with each text assigned a relevance score, based on the query.
     """
 
-<<<<<<< HEAD
-    model = global_context.model_registry(model=body.model)
-    client = model.get_client(endpoint=ENDPOINT__RERANK)
-=======
     model = global_context.models(model=body.model)
     client = await model.get_client(endpoint=ENDPOINT__RERANK)
->>>>>>> 39b85c2d
     response = await client.forward_request(method="POST", json=body.model_dump())
 
     return JSONResponse(content=Reranks(**response.json()).model_dump(), status_code=response.status_code)