--- conflicted
+++ resolved
@@ -29,13 +29,8 @@
         raise FileSizeLimitExceededException()
 
     # get model client
-<<<<<<< HEAD
-    model = global_context.model_registry(model=model)
-    client = model.get_client(endpoint=ENDPOINT__OCR)
-=======
     model = global_context.models(model=model)
     client = await model.get_client(endpoint=ENDPOINT__OCR)
->>>>>>> 39b85c2d
 
     file_content = await file.read()  # open document
     pdf = pymupdf.open(stream=file_content, filetype="pdf")
