import base64

from fastapi import APIRouter, Request, Security, UploadFile
from fastapi.responses import JSONResponse
import pymupdf

from app.helpers._accesscontroller import AccessController
from app.schemas.core.documents import FileType
from app.schemas.ocr import DPIForm, ModelForm, PromptForm
from app.schemas.parse import FileForm, ParsedDocument, ParsedDocumentMetadata, ParsedDocumentPage
from app.schemas.usage import Usage
from app.utils.context import global_context
from app.utils.exceptions import FileSizeLimitExceededException
from app.utils.variables import ENDPOINT__OCR

router = APIRouter()


@router.post(path=ENDPOINT__OCR, dependencies=[Security(dependency=AccessController())], status_code=200, response_model=ParsedDocument)
async def ocr(request: Request, file: UploadFile = FileForm, model: str = ModelForm, dpi: int = DPIForm, prompt: str = PromptForm) -> JSONResponse:
    """
    Extracts text from PDF files using OCR.
    """
    # check if file is a pdf (raises UnsupportedFileTypeException if not a PDF)
    global_context.document_manager.parser_manager._detect_file_type(file=file, type=FileType.PDF)

    # check file size
    if file.size > FileSizeLimitExceededException.MAX_CONTENT_SIZE:
        raise FileSizeLimitExceededException()

<<<<<<< HEAD
    # get model client
    model = global_context.models(model=model)
    client = await model.get_client(endpoint=ENDPOINT__OCR)
=======
    async def handler(client):
        file_content = await file.read()  # open document
        pdf = pymupdf.open(stream=file_content, filetype="pdf")
        document = ParsedDocument(data=[], usage=Usage())
>>>>>>> 3aff7964

        for i, page in enumerate(pdf):  # iterate through the pages
            image = page.get_pixmap(dpi=dpi)  # render page to an image
            img_byte_arr = image.tobytes("png")  # convert pixmap to PNG bytes

            # forward request
            payload = {
                "model": model,
                "messages": [
                    {
                        "role": "user",
                        "content": [
                            {"type": "text", "text": prompt},
                            {"type": "image_url", "image_url": {
                                "url": f"data:image/png;base64,{base64.b64encode(img_byte_arr).decode("utf-8")}"}},
                        ],
                    }
                ],
                "n": 1,
                "stream": False,
            }
            response = await client.forward_request(method="POST", json=payload)  # error are automatically raised
            response = response.json()
            text = response.get("choices", [{}])[0].get("message", {}).get("content", "")

            # format response
            document.data.append(
                ParsedDocumentPage(
                    content=text,
                    images={},
                    metadata=ParsedDocumentMetadata(page=i, document_name=file.filename, **pdf.metadata),
                )
            )
            document.usage = Usage(**response.get("usage", {}))

        pdf.close()

        return JSONResponse(content=document.model_dump(), status_code=200)

    model = await global_context.model_registry(model=model)
    return await model.safe_client_access(
        endpoint=ENDPOINT__OCR,
        handler=handler
    )<|MERGE_RESOLUTION|>--- conflicted
+++ resolved
@@ -28,16 +28,10 @@
     if file.size > FileSizeLimitExceededException.MAX_CONTENT_SIZE:
         raise FileSizeLimitExceededException()
 
-<<<<<<< HEAD
-    # get model client
-    model = global_context.models(model=model)
-    client = await model.get_client(endpoint=ENDPOINT__OCR)
-=======
     async def handler(client):
         file_content = await file.read()  # open document
         pdf = pymupdf.open(stream=file_content, filetype="pdf")
         document = ParsedDocument(data=[], usage=Usage())
->>>>>>> 3aff7964
 
         for i, page in enumerate(pdf):  # iterate through the pages
             image = page.get_pixmap(dpi=dpi)  # render page to an image
