services:
<<<<<<< HEAD
=======
  api:
    build:
      context: .
      dockerfile: app/Dockerfile
    restart: always
    ports:
      - 8000:8000
    volumes:
      - ./config.example.yml:/config.yml:ro
    develop:
      watch:
        - action: sync+restart
          path: ./app
          target: /app
    depends_on:
      redis:
        condition: service_healthy
      postgres:
        condition: service_healthy

  ui:
    build:
      context: .
      dockerfile: ui/Dockerfile
    restart: always
    ports:
      - 8501:8501
    volumes:
      - ./config.example.yml:/config.yml:ro
    develop:
      watch:
        - action: sync+restart
          path: ./ui
          target: /app
    depends_on:
      postgres:
        condition: service_healthy

>>>>>>> 2c38a5b9
  redis:
    image: redis/redis-stack-server:7.2.0-v11
    restart: always
    environment:
      REDIS_ARGS: --dir /data --requirepass changeme --user username on >password ~* allcommands --save 60 1 --appendonly yes
    volumes:
      - redis:/data
    healthcheck:
      test: [ "CMD", "redis-cli", "--raw", "incr", "ping" ]
      interval: 4s
      timeout: 10s
      retries: 5

  qdrant:
    image: qdrant/qdrant:v1.11.5-unprivileged
    restart: always
    environment:
      - QDRANT__SERVICE__API_KEY=changeme
    volumes:
      - qdrant:/qdrant/storage
    ports:
      - 6333:6333
      - 6334:6334

  postgres:
    image: postgres:16.5
    restart: always
    user: postgres
    environment:
      - CREATE_DB=api,ui
      - POSTGRES_USER=postgres
      - POSTGRES_PASSWORD=changeme
      - POSTGRES_DB=postgres
    volumes:
      - postgres:/var/lib/postgresql/data
      - ./scripts/postgres_entrypoint.sh:/docker-entrypoint-initdb.d/postgres_entrypoint.sh
    healthcheck:
      test: [ "CMD-SHELL", "pg_isready", "-U", "postgres" ]
      interval: 4s
      timeout: 10s
      retries: 5
      start_period: 60s
    ports:
      - "5432:5432"

volumes:
  qdrant:
  redis:
  postgres:<|MERGE_RESOLUTION|>--- conflicted
+++ resolved
@@ -1,45 +1,4 @@
 services:
-<<<<<<< HEAD
-=======
-  api:
-    build:
-      context: .
-      dockerfile: app/Dockerfile
-    restart: always
-    ports:
-      - 8000:8000
-    volumes:
-      - ./config.example.yml:/config.yml:ro
-    develop:
-      watch:
-        - action: sync+restart
-          path: ./app
-          target: /app
-    depends_on:
-      redis:
-        condition: service_healthy
-      postgres:
-        condition: service_healthy
-
-  ui:
-    build:
-      context: .
-      dockerfile: ui/Dockerfile
-    restart: always
-    ports:
-      - 8501:8501
-    volumes:
-      - ./config.example.yml:/config.yml:ro
-    develop:
-      watch:
-        - action: sync+restart
-          path: ./ui
-          target: /app
-    depends_on:
-      postgres:
-        condition: service_healthy
-
->>>>>>> 2c38a5b9
   redis:
     image: redis/redis-stack-server:7.2.0-v11
     restart: always
